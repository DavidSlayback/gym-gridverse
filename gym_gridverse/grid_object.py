--- conflicted
+++ resolved
@@ -3,20 +3,7 @@
 
 import abc
 import enum
-<<<<<<< HEAD
-from typing import TYPE_CHECKING, Callable, List, Optional, Type
-
-import numpy.random as rnd
-
-from gym_gridverse.actions import Actions
-from gym_gridverse.geometry import get_manhattan_boundary
-from gym_gridverse.rng import get_gv_rng_if_none
-
-if TYPE_CHECKING:
-    from gym_gridverse.state import State
-=======
 from typing import Callable, List, Optional, Type
->>>>>>> c00e2627
 
 
 class Colors(enum.Enum):
